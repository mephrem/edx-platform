--- conflicted
+++ resolved
@@ -1,6 +1,6 @@
-<<<<<<< HEAD
 from .utils import get_course_location_for_item, get_lms_link_for_item, \
     compute_unit_state, get_date_display, UnitState
+# to install PIL on MacOSX: 'easy_install http://dist.repoze.org/PIL-1.1.6.tar.gz'
 from PIL import Image
 from auth.authz import INSTRUCTOR_ROLE_NAME, STAFF_ROLE_NAME, \
     create_all_course_groups, get_user_by_email, add_user_to_course_group, \
@@ -40,64 +40,18 @@
 import logging
 import os
 import shutil
-=======
-from util.json_request import expect_json
-import json
-import logging
-import os
->>>>>>> 842bbe92
 import sys
 import tarfile
-<<<<<<< HEAD
 import time
-from contentstore.course_info_model import get_course_updates,\
-    update_course_updates, delete_course_update
-=======
-import shutil
-from datetime import datetime
-from collections import defaultdict
-from uuid import uuid4
-from path import path
->>>>>>> 842bbe92
+from contentstore import course_info_model
 
 # to install PIL on MacOSX: 'easy_install http://dist.repoze.org/PIL-1.1.6.tar.gz'
 
-<<<<<<< HEAD
-=======
-from django.http import HttpResponse, Http404, HttpResponseBadRequest, HttpResponseForbidden
-from django.contrib.auth.decorators import login_required
-from django.core.exceptions import PermissionDenied
-from django.core.context_processors import csrf
-from django_future.csrf import ensure_csrf_cookie
-from django.core.urlresolvers import reverse
-from django.conf import settings
->>>>>>> 842bbe92
-
-
-<<<<<<< HEAD
-=======
-from mitxmako.shortcuts import render_to_response, render_to_string
-from xmodule.modulestore.django import modulestore
-from xmodule_modifiers import replace_static_urls, wrap_xmodule
-from xmodule.exceptions import NotFoundError
-from functools import partial
->>>>>>> 842bbe92
-
-
-<<<<<<< HEAD
-
-=======
-from auth.authz import is_user_in_course_group_role, get_users_in_course_group_by_role
-from auth.authz import get_user_by_email, add_user_to_course_group, remove_user_from_course_group
-from auth.authz import INSTRUCTOR_ROLE_NAME, STAFF_ROLE_NAME, create_all_course_groups
-from .utils import get_course_location_for_item, get_lms_link_for_item, compute_unit_state, get_date_display, UnitState, get_course_for_item
-
-from xmodule.modulestore.xml_importer import import_from_xml
-from contentstore.course_info_model import get_course_updates,\
-    update_course_updates, delete_course_update
-from cache_toolbox.core import del_cached_content
-from xmodule.timeparse import stringify_time
->>>>>>> 842bbe92
+
+
+
+
+
 
 log = logging.getLogger(__name__)
 
@@ -970,7 +924,7 @@
         'active_tab': 'courseinfo-tab',
         'context_course': course_module,
         'url_base' : "/" + org + "/" + course + "/",
-        'course_updates' : json.dumps(get_course_updates(location))
+        'course_updates' : json.dumps(course_info_model.get_course_updates(location))
     })
         
 @expect_json
@@ -993,14 +947,14 @@
         real_method = request.method
         
     if request.method == 'GET':
-        return HttpResponse(json.dumps(get_course_updates(location)), mimetype="application/json")
+        return HttpResponse(json.dumps(course_info_model.get_course_updates(location)), mimetype="application/json")
     elif real_method == 'POST':
         # new instance (unless django makes PUT a POST): updates are coming as POST. Not sure why.
-        return HttpResponse(json.dumps(update_course_updates(location, request.POST, provided_id)), mimetype="application/json")
+        return HttpResponse(json.dumps(course_info_model.update_course_updates(location, request.POST, provided_id)), mimetype="application/json")
     elif real_method == 'PUT':
-        return HttpResponse(json.dumps(update_course_updates(location, request.POST, provided_id)), mimetype="application/json")
+        return HttpResponse(json.dumps(course_info_model.update_course_updates(location, request.POST, provided_id)), mimetype="application/json")
     elif real_method == 'DELETE':  # coming as POST need to pull from Request Header X-HTTP-Method-Override    DELETE
-        return HttpResponse(json.dumps(delete_course_update(location, request.POST, provided_id)), mimetype="application/json")
+        return HttpResponse(json.dumps(course_info_model.delete_course_update(location, request.POST, provided_id)), mimetype="application/json")
 
 @login_required
 @ensure_csrf_cookie
