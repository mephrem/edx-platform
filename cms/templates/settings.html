--- conflicted
+++ resolved
@@ -52,17 +52,18 @@
     var gradeThresholds;
     var GRADES = ['A', 'B', 'C', 'D', 'F'];
 
+	// FIXME move into view class
+    $(" :input, textarea").focus(function() {
+      $("label[for='" + this.id + "']").addClass("is-focused");
+    }).blur(function() {
+      $("label").removeClass("is-focused");
+    });
 
     (function() {
       $body = $('body');
       $gradeBar = $('.grade-bar');
-<<<<<<< HEAD
-      gradeThresholds = [100, 80, 70];
-=======
       // gradeThresholds = [100, 50];
       setThresholds();
-      $('.settings-page-menu a').bind('click', showSettingsTab);
->>>>>>> c3e11b42
       $('.settings-extra header').bind('click', showSettingsExtras);
       $body.on('mousedown', '.drag-bar', startDragBar);
       $('.new-grade-button').bind('click', addNewGrade);
@@ -210,7 +211,7 @@
               </div>
 
               <div class="row row-col2">
-                <label for="course-number-input">Course Number:</label>
+                <label for="course-number">Course Number:</label>
                 <div class="field">
                   <div class="input">
                     <input type="text" class="short" id="course-number" value="[Course No.]" disabled="disabled">
@@ -889,6 +890,8 @@
                         <label for="course-discussions-categories-1-name">Category Name: </label>
                         <input type="text" class="course-discussions-categories-name" id="course-discussions-categories-1-name" placeholder="" value="General" disabled="disabled">
                       </div>
+
+                      <a href="#" class="drag-handle"></a>
                     </li>
                     
                     <li class="input input-existing input-default course-discussions-categories-list-item sortable-item">
@@ -896,6 +899,8 @@
                         <label for="course-discussions-categories-2-name">Category Name: </label>
                         <input type="text" class="course-discussions-categories-name" id="course-discussions-categories-2-name" placeholder="" value="Feedback" disabled="disabled">
                       </div>
+
+                      <a href="#" class="drag-handle"></a>
                     </li>
 
                     <li class="input input-existing input-default course-discussions-categories-list-item sortable-item">
@@ -903,6 +908,8 @@
                         <label for="course-discussions-categories-3-name">Category Name: </label>
                         <input type="text" class="course-discussions-categories-name" id="course-discussions-categories-3-name" placeholder="" value="Troubleshooting" disabled="disabled">
                       </div>
+
+                      <a href="#" class="drag-handle"></a>
                     </li>
 
                     <li class="input input-existing course-discussions-categories-list-item sortable-item">
@@ -912,6 +919,8 @@
 
                         <a href="#" class="remove-item remove-course-discussions-categories-data"><span class="delete-icon"></span> Delete Category</a>
                       </div>
+
+                      <a href="#" class="drag-handle"></a>
                     </li>
 
                     <li class="input input-existing course-discussions-categories-list-item sortable-item">
@@ -921,14 +930,10 @@
                       </div>
 
                       <a href="#" class="remove-item remove-course-discussions-categories-data"><span class="delete-icon"></span> Delete Category</a>
-                    </li>
-
-<<<<<<< HEAD
-                    <li class="input course-discussions-categories-list-item">
-                      <div class="group">
-                        <label for="course-discussions-categories-6-name">Category Name: </label>
-                        <input type="text" class="course-discussions-categories-name" id="course-discussions-categories-6-name" placeholder="">
-=======
+
+                      <a href="#" class="drag-handle"></a>
+                    </li>
+
                     <li class="input input-existing course-discussions-categories-list-item sortable-item">
                       <div class="group">
                         <label for="course-discussions-categories-6-name">Category Name: </label>
@@ -944,10 +949,11 @@
                       <div class="group">
                         <label for="course-discussions-categories-6-name">Category Name: </label>
                         <input type="text" class="course-discussions-categories-name" id="course-discussions-categories-6-name" placeholder="" value="">
->>>>>>> c3e11b42
                       </div>
 
                       <a href="#" class="remove-item remove-course-discussions-categories-data"><span class="delete-icon"></span> Delete Category</a>
+
+                      <a href="#" class="drag-handle"></a>
                     </li>
                   </ul>
 
