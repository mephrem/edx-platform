import time
import datetime
import re
import calendar


def time_to_date(time_obj):
    """
    Convert a time.time_struct to a true universal time (can pass to js Date constructor)
    """
    # TODO change to using the isoformat() function on datetime. js date can parse those
    return calendar.timegm(time_obj) * 1000


def jsdate_to_time(field):
    """
    Convert a universal time (iso format) or msec since epoch to a time obj
    """
    if field is None:
        return field
<<<<<<< HEAD
    elif isinstance(field, (unicode, str)):
        # ISO format but ignores time zone assuming it's Z.
        d=datetime.datetime(*map(int, re.split('[^\d]', field)[:6])) # stop after seconds. Debatable  
=======
    elif isinstance(field, basestring):  # iso format but ignores time zone assuming it's Z
        d = datetime.datetime(*map(int, re.split('[^\d]', field)[:6]))   # stop after seconds. Debatable
>>>>>>> a6b35853
        return d.utctimetuple()
    elif isinstance(field, (int, long, float)):
        return time.gmtime(field / 1000)
    elif isinstance(field, time.struct_time):
        return field
    else:
        raise ValueError("Couldn't convert %r to time" % field)<|MERGE_RESOLUTION|>--- conflicted
+++ resolved
@@ -18,14 +18,8 @@
     """
     if field is None:
         return field
-<<<<<<< HEAD
-    elif isinstance(field, (unicode, str)):
-        # ISO format but ignores time zone assuming it's Z.
-        d=datetime.datetime(*map(int, re.split('[^\d]', field)[:6])) # stop after seconds. Debatable  
-=======
     elif isinstance(field, basestring):  # iso format but ignores time zone assuming it's Z
         d = datetime.datetime(*map(int, re.split('[^\d]', field)[:6]))   # stop after seconds. Debatable
->>>>>>> a6b35853
         return d.utctimetuple()
     elif isinstance(field, (int, long, float)):
         return time.gmtime(field / 1000)
