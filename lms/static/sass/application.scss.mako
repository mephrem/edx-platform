// lms - css application architecture
// ====================

// libs and resets *do not edit*
@import 'bourbon/bourbon'; // lib - bourbon

// VENDOR + REBASE *referenced/used vendor presentation and reset*
// ====================

@import 'base/reset';
@import 'vendor/font-awesome';


// BASE  *default edX offerings*
// ====================
// base - utilities

@import 'base/mixins';
@import 'base/variables';

## THEMING
## -------
## Set up this file to import an edX theme library if the environment
## indicates that a theme should be used. The assumption is that the
## theme resides outside of this main edX repository, in a directory
## called themes/<theme-name>/, with its base Sass file in
## themes/<theme-name>/static/sass/_<theme-name>.scss. That one entry
## point can be used to @import in as many other things as needed.
% if env.get('THEME_NAME') is not None:
  // import theme's Sass overrides
  @import '${env.get('THEME_NAME')}';
% endif

@import 'base/base';

// base - assets
@import 'base/font_face';
@import 'base/extends';
@import 'base/animations'; 	

// base - starter
@import 'base/base';

// shared - course 
@import 'shared/forms';
@import 'shared/footer';
@import 'shared/header';
@import 'shared/course_object';
@import 'shared/course_filter';
@import 'shared/modal';
@import 'shared/activation_messages';

// shared - platform
@import 'multicourse/home';
@import 'multicourse/dashboard';
@import 'multicourse/account';
@import 'multicourse/testcenter-register';
@import 'multicourse/courses';
@import 'multicourse/course_about';
@import 'multicourse/jobs';
@import 'multicourse/media-kit';
@import 'multicourse/about_pages';
@import 'multicourse/press_release';
@import 'multicourse/password_reset';
@import 'multicourse/error-pages';
@import 'multicourse/help';
@import 'multicourse/edge';

// applications 
@import 'discussion';
@import 'news';

<<<<<<< HEAD
@import 'shame'; // shame file - used for any bad-form/orphaned scss that knowingly violate edX FED architecture/standards (see - http://csswizardry.com/2013/04/shame-css/)
=======
@import 'shame'; // shame file - used for any bad-form/orphaned scss that knowingly violate edX FED architecture/standards (see - http://csswizardry.com/2013/04/shame-css/)

## THEMING
## -------
## Set up this file to import an edX theme library if the environment
## indicates that a theme should be used. The assumption is that the
## theme resides outside of this main edX repository, in a directory
## called themes/<theme-name>/, with its base Sass file in
## themes/<theme-name>/static/sass/_<theme-name>.scss. That one entry
## point can be used to @import in as many other things as needed.
% if env.get('THEME_NAME') is not None:
  // import theme's Sass overrides
  @import '${env.get('THEME_NAME')}'
% endif
>>>>>>> 163610d5
<|MERGE_RESOLUTION|>--- conflicted
+++ resolved
@@ -70,21 +70,4 @@
 @import 'discussion';
 @import 'news';
 
-<<<<<<< HEAD
-@import 'shame'; // shame file - used for any bad-form/orphaned scss that knowingly violate edX FED architecture/standards (see - http://csswizardry.com/2013/04/shame-css/)
-=======
-@import 'shame'; // shame file - used for any bad-form/orphaned scss that knowingly violate edX FED architecture/standards (see - http://csswizardry.com/2013/04/shame-css/)
-
-## THEMING
-## -------
-## Set up this file to import an edX theme library if the environment
-## indicates that a theme should be used. The assumption is that the
-## theme resides outside of this main edX repository, in a directory
-## called themes/<theme-name>/, with its base Sass file in
-## themes/<theme-name>/static/sass/_<theme-name>.scss. That one entry
-## point can be used to @import in as many other things as needed.
-% if env.get('THEME_NAME') is not None:
-  // import theme's Sass overrides
-  @import '${env.get('THEME_NAME')}'
-% endif
->>>>>>> 163610d5
+@import 'shame'; // shame file - used for any bad-form/orphaned scss that knowingly violate edX FED architecture/standards (see - http://csswizardry.com/2013/04/shame-css/)