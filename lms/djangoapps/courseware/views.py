import logging
import urllib

from functools import partial

from django.conf import settings
from django.core.context_processors import csrf
from django.core.exceptions import PermissionDenied
from django.core.urlresolvers import reverse
from django.contrib.auth.models import User
from django.contrib.auth.decorators import login_required
from django.http import Http404, HttpResponse, HttpResponseRedirect
from django.shortcuts import redirect
from mitxmako.shortcuts import render_to_response, render_to_string
from django_future.csrf import ensure_csrf_cookie
from django.views.decorators.cache import cache_control
from markupsafe import escape

from courseware import grades
from courseware.access import has_access
from courseware.courses import (get_courses, get_course_with_access,
                                get_courses_by_university, sort_by_announcement)
import courseware.tabs as tabs
from courseware.masquerade import setup_masquerade
from courseware.model_data import FieldDataCache
from .module_render import toc_for_course, get_module_for_descriptor, get_module
from courseware.models import StudentModule, StudentModuleHistory
from course_modes.models import CourseMode

from django_comment_client.utils import get_discussion_title

from student.models import UserTestGroup, CourseEnrollment
from util.cache import cache, cache_if_anonymous
from xmodule.modulestore import Location
from xmodule.modulestore.django import modulestore
from xmodule.modulestore.exceptions import InvalidLocationError, ItemNotFoundError, NoPathToItem
from xmodule.modulestore.search import path_to_location
from xmodule.course_module import CourseDescriptor
import shoppingcart

import comment_client

log = logging.getLogger("mitx.courseware")

template_imports = {'urllib': urllib}

def user_groups(user):
    """
    TODO (vshnayder): This is not used. When we have a new plan for groups, adjust appropriately.
    """
    if not user.is_authenticated():
        return []

    # TODO: Rewrite in Django
    key = 'user_group_names_{user.id}'.format(user=user)
    cache_expiration = 60 * 60  # one hour

    # Kill caching on dev machines -- we switch groups a lot
    group_names = cache.get(key)
    if settings.DEBUG:
        group_names = None

    if group_names is None:
        group_names = [u.name for u in UserTestGroup.objects.filter(users=user)]
        cache.set(key, group_names, cache_expiration)

    return group_names


@ensure_csrf_cookie
@cache_if_anonymous
def courses(request):
    """
    Render "find courses" page.  The course selection work is done in courseware.courses.
    """
    courses = get_courses(request.user, request.META.get('HTTP_HOST'))
    courses = sort_by_announcement(courses)

    return render_to_response("courseware/courses.html", {'courses': courses})


def render_accordion(request, course, chapter, section, field_data_cache):
    """
    Draws navigation bar. Takes current position in accordion as
    parameter.

    If chapter and section are '' or None, renders a default accordion.

    course, chapter, and section are the url_names.

    Returns the html string
    """

    # grab the table of contents
    user = User.objects.prefetch_related("groups").get(id=request.user.id)
    request.user = user	# keep just one instance of User
    toc = toc_for_course(user, request, course, chapter, section, field_data_cache)

    context = dict([('toc', toc),
                    ('course_id', course.id),
                    ('csrf', csrf(request)['csrf_token']),
                    ('due_date_display_format', course.due_date_display_format)] + template_imports.items())
    return render_to_string('courseware/accordion.html', context)


def get_current_child(xmodule):
    """
    Get the xmodule.position's display item of an xmodule that has a position and
    children.  If xmodule has no position or is out of bounds, return the first child.
    Returns None only if there are no children at all.
    """
    if not hasattr(xmodule, 'position'):
        return None

    if xmodule.position is None:
        pos = 0
    else:
        # position is 1-indexed.
        pos = xmodule.position - 1

    children = xmodule.get_display_items()
    if 0 <= pos < len(children):
        child = children[pos]
    elif len(children) > 0:
        # Something is wrong.  Default to first child
        child = children[0]
    else:
        child = None
    return child


def redirect_to_course_position(course_module):
    """
    Return a redirect to the user's current place in the course.

    If this is the user's first time, redirects to COURSE/CHAPTER/SECTION.
    If this isn't the users's first time, redirects to COURSE/CHAPTER,
    and the view will find the current section and display a message
    about reusing the stored position.

    If there is no current position in the course or chapter, then selects
    the first child.

    """
    urlargs = {'course_id': course_module.descriptor.id}
    chapter = get_current_child(course_module)
    if chapter is None:
        # oops.  Something bad has happened.
        raise Http404("No chapter found when loading current position in course")

    urlargs['chapter'] = chapter.url_name
    if course_module.position is not None:
        return redirect(reverse('courseware_chapter', kwargs=urlargs))

    # Relying on default of returning first child
    section = get_current_child(chapter)
    if section is None:
        raise Http404("No section found when loading current position in course")

    urlargs['section'] = section.url_name
    return redirect(reverse('courseware_section', kwargs=urlargs))


def save_child_position(seq_module, child_name):
    """
    child_name: url_name of the child
    """
    for position, c in enumerate(seq_module.get_display_items(), start=1):
        if c.url_name == child_name:
            # Only save if position changed
            if position != seq_module.position:
                seq_module.position = position
    # Save this new position to the underlying KeyValueStore
    seq_module.save()


def check_for_active_timelimit_module(request, course_id, course):
    """
    Looks for a timing module for the given user and course that is currently active.
    If found, returns a context dict with timer-related values to enable display of time remaining.
    """
    context = {}

    # TODO (cpennington): Once we can query the course structure, replace this with such a query
    timelimit_student_modules = StudentModule.objects.filter(student=request.user, course_id=course_id, module_type='timelimit')
    if timelimit_student_modules:
        for timelimit_student_module in timelimit_student_modules:
            # get the corresponding section_descriptor for the given StudentModel entry:
            module_state_key = timelimit_student_module.module_state_key
            timelimit_descriptor = modulestore().get_instance(course_id, Location(module_state_key))
            timelimit_module_cache = FieldDataCache.cache_for_descriptor_descendents(course.id, request.user,
                                                                                     timelimit_descriptor, depth=None)
            timelimit_module = get_module_for_descriptor(request.user, request, timelimit_descriptor,
                                                         timelimit_module_cache, course.id, position=None)
            if timelimit_module is not None and timelimit_module.category == 'timelimit' and \
                    timelimit_module.has_begun and not timelimit_module.has_ended:
                location = timelimit_module.location
                # determine where to go when the timer expires:
                if timelimit_descriptor.time_expired_redirect_url is None:
                    raise Http404("no time_expired_redirect_url specified at this location: {} ".format(timelimit_module.location))
                context['time_expired_redirect_url'] = timelimit_descriptor.time_expired_redirect_url
                # Fetch the remaining time relative to the end time as stored in the module when it was started.
                # This value should be in milliseconds.
                remaining_time = timelimit_module.get_remaining_time_in_ms()
                context['timer_expiration_duration'] = remaining_time
                context['suppress_toplevel_navigation'] = timelimit_descriptor.suppress_toplevel_navigation
                return_url = reverse('jump_to', kwargs={'course_id': course_id, 'location': location})
                context['timer_navigation_return_url'] = return_url
    return context


def update_timelimit_module(user, course_id, field_data_cache, timelimit_descriptor, timelimit_module):
    """
    Updates the state of the provided timing module, starting it if it hasn't begun.
    Returns dict with timer-related values to enable display of time remaining.
    Returns 'timer_expiration_duration' in dict if timer is still active, and not if timer has expired.
    """
    context = {}
    # determine where to go when the exam ends:
    if timelimit_descriptor.time_expired_redirect_url is None:
        raise Http404("No time_expired_redirect_url specified at this location: {} ".format(timelimit_module.location))
    context['time_expired_redirect_url'] = timelimit_descriptor.time_expired_redirect_url

    if not timelimit_module.has_ended:
        if not timelimit_module.has_begun:
            # user has not started the exam, so start it now.
            if timelimit_descriptor.duration is None:
                raise Http404("No duration specified at this location: {} ".format(timelimit_module.location))
            # The user may have an accommodation that has been granted to them.
            # This accommodation information should already be stored in the module's state.
            timelimit_module.begin(timelimit_descriptor.duration)

        # the exam has been started, either because the student is returning to the
        # exam page, or because they have just visited it.  Fetch the remaining time relative to the
        # end time as stored in the module when it was started.
        context['timer_expiration_duration'] = timelimit_module.get_remaining_time_in_ms()
        # also use the timed module to determine whether top-level navigation is visible:
        context['suppress_toplevel_navigation'] = timelimit_descriptor.suppress_toplevel_navigation
    return context


def chat_settings(course, user):
    """
    Returns a dict containing the settings required to connect to a
    Jabber chat server and room.
    """
    domain = getattr(settings, "JABBER_DOMAIN", None)
    if domain is None:
        log.warning('You must set JABBER_DOMAIN in the settings to '
                    'enable the chat widget')
        return None

    return {
        'domain': domain,

        # Jabber doesn't like slashes, so replace with dashes
        'room': "{ID}_class".format(ID=course.id.replace('/', '-')),

        'username': "{USER}@{DOMAIN}".format(
            USER=user.username, DOMAIN=domain
        ),

        # TODO: clearly this needs to be something other than the username
        #       should also be something that's not necessarily tied to a
        #       particular course
        'password': "{USER}@{DOMAIN}".format(
            USER=user.username, DOMAIN=domain
        ),
    }


@login_required
@ensure_csrf_cookie
@cache_control(no_cache=True, no_store=True, must_revalidate=True)
def index(request, course_id, chapter=None, section=None,
          position=None):
    """
    Displays courseware accordion and associated content.  If course, chapter,
    and section are all specified, renders the page, or returns an error if they
    are invalid.

    If section is not specified, displays the accordion opened to the right chapter.

    If neither chapter or section are specified, redirects to user's most recent
    chapter, or the first chapter if this is the user's first visit.

    Arguments:

     - request    : HTTP request
     - course_id  : course id (str: ORG/course/URL_NAME)
     - chapter    : chapter url_name (str)
     - section    : section url_name (str)
     - position   : position in module, eg of <sequential> module (str)

    Returns:

     - HTTPresponse
    """
    user = User.objects.prefetch_related("groups").get(id=request.user.id)
    request.user = user	# keep just one instance of User
    course = get_course_with_access(user, course_id, 'load', depth=2)
    staff_access = has_access(user, course, 'staff')
    registered = registered_for_course(course, user)
    if not registered:
        # TODO (vshnayder): do course instructors need to be registered to see course?
        log.debug('User %s tried to view course %s but is not enrolled' % (user, course.location.url()))
        return redirect(reverse('about_course', args=[course.id]))

    masq = setup_masquerade(request, staff_access)

    try:
        field_data_cache = FieldDataCache.cache_for_descriptor_descendents(
            course.id, user, course, depth=2)

        course_module = get_module_for_descriptor(user, request, course, field_data_cache, course.id)
        if course_module is None:
            log.warning('If you see this, something went wrong: if we got this'
                        ' far, should have gotten a course module for this user')
            return redirect(reverse('about_course', args=[course.id]))

        if chapter is None:
            return redirect_to_course_position(course_module)

        context = {
            'csrf': csrf(request)['csrf_token'],
            'accordion': render_accordion(request, course, chapter, section, field_data_cache),
            'COURSE_TITLE': course.display_name_with_default,
            'course': course,
            'init': '',
            'content': '',
            'staff_access': staff_access,
            'masquerade': masq,
            'xqa_server': settings.MITX_FEATURES.get('USE_XQA_SERVER', 'http://xqa:server@content-qa.mitx.mit.edu/xqa')
            }

        # Only show the chat if it's enabled by the course and in the
        # settings.
        show_chat = course.show_chat and settings.MITX_FEATURES['ENABLE_CHAT']
        if show_chat:
            context['chat'] = chat_settings(course, user)
            # If we couldn't load the chat settings, then don't show
            # the widget in the courseware.
            if context['chat'] is None:
                show_chat = False

        context['show_chat'] = show_chat

        chapter_descriptor = course.get_child_by(lambda m: m.url_name == chapter)
        if chapter_descriptor is not None:
            save_child_position(course_module, chapter)
        else:
            raise Http404('No chapter descriptor found with name {}'.format(chapter))

        chapter_module = course_module.get_child_by(lambda m: m.url_name == chapter)
        if chapter_module is None:
            # User may be trying to access a chapter that isn't live yet
            if masq=='student':  # if staff is masquerading as student be kinder, don't 404
                log.debug('staff masq as student: no chapter %s' % chapter)
                return redirect(reverse('courseware', args=[course.id]))
            raise Http404

        if section is not None:
            section_descriptor = chapter_descriptor.get_child_by(lambda m: m.url_name == section)
            if section_descriptor is None:
                # Specifically asked-for section doesn't exist
                if masq=='student':  # if staff is masquerading as student be kinder, don't 404
                    log.debug('staff masq as student: no section %s' % section)
                    return redirect(reverse('courseware', args=[course.id]))
                raise Http404

            # cdodge: this looks silly, but let's refetch the section_descriptor with depth=None
            # which will prefetch the children more efficiently than doing a recursive load
            section_descriptor = modulestore().get_instance(course.id, section_descriptor.location, depth=None)

            # Load all descendants of the section, because we're going to display its
            # html, which in general will need all of its children
            section_field_data_cache = FieldDataCache.cache_for_descriptor_descendents(
                course_id, user, section_descriptor, depth=None)

            section_module = get_module_for_descriptor(request.user,
                request,
                section_descriptor,
                section_field_data_cache,
                course_id,
                position
            )

            if section_module is None:
                # User may be trying to be clever and access something
                # they don't have access to.
                raise Http404

            # Save where we are in the chapter
            save_child_position(chapter_module, section)

            # check here if this section *is* a timed module.
            if section_module.category == 'timelimit':
                timer_context = update_timelimit_module(user, course_id, student_module_cache,
                                                        section_descriptor, section_module)
                if 'timer_expiration_duration' in timer_context:
                    context.update(timer_context)
                else:
                    # if there is no expiration defined, then we know the timer has expired:
                    return HttpResponseRedirect(timer_context['time_expired_redirect_url'])
            else:
                # check here if this page is within a course that has an active timed module running.  If so, then
                # add in the appropriate timer information to the rendering context:
                context.update(check_for_active_timelimit_module(request, course_id, course))

            context['content'] = section_module.runtime.render(section_module, None, 'student_view').content
        else:
            # section is none, so display a message
            prev_section = get_current_child(chapter_module)
            if prev_section is None:
                # Something went wrong -- perhaps this chapter has no sections visible to the user
                raise Http404
            prev_section_url = reverse('courseware_section', kwargs={'course_id': course_id,
                                                                     'chapter': chapter_descriptor.url_name,
                                                                     'section': prev_section.url_name})
            context['content'] = render_to_string('courseware/welcome-back.html',
                                                  {'course': course,
                                                   'chapter_module': chapter_module,
                                                   'prev_section': prev_section,
                                                   'prev_section_url': prev_section_url})

        result = render_to_response('courseware/courseware.html', context)
    except Exception as e:
        if isinstance(e, Http404):
            # let it propagate
            raise

        # In production, don't want to let a 500 out for any reason
        if settings.DEBUG:
            raise
        else:
            log.exception("Error in index view: user={user}, course={course},"
                          " chapter={chapter} section={section}"
                          "position={position}".format(
                              user=user,
                              course=course,
                              chapter=chapter,
                              section=section,
                              position=position
                              ))
            try:
                result = render_to_response('courseware/courseware-error.html',
                                            {'staff_access': staff_access,
                                            'course': course})
            except:
                # Let the exception propagate, relying on global config to at
                # at least return a nice error message
                log.exception("Error while rendering courseware-error page")
                raise

    return result


@ensure_csrf_cookie
def jump_to_id(request, course_id, module_id):
    """
    This entry point allows for a shorter version of a jump to where just the id of the element is
    passed in. This assumes that id is unique within the course_id namespace
    """

    course_location = CourseDescriptor.id_to_location(course_id)

    items = modulestore().get_items(
        ['i4x', course_location.org, course_location.course, None, module_id],
        course_id=course_id
    )

    if len(items) == 0:
        raise Http404("Could not find id = {0} in course_id = {1}. Referer = {2}".
                      format(module_id, course_id, request.META.get("HTTP_REFERER", "")))
    if len(items) > 1:
        log.warning("Multiple items found with id = {0} in course_id = {1}. Referer = {2}. Using first found {3}...".
                    format(module_id, course_id, request.META.get("HTTP_REFERER", ""), items[0].location.url()))

    return jump_to(request, course_id, items[0].location.url())


@ensure_csrf_cookie
def jump_to(request, course_id, location):
    """
    Show the page that contains a specific location.

    If the location is invalid or not in any class, return a 404.

    Otherwise, delegates to the index view to figure out whether this user
    has access, and what they should see.
    """
    # Complain if the location isn't valid
    try:
        location = Location(location)
    except InvalidLocationError:
        raise Http404("Invalid location")

    # Complain if there's not data for this location
    try:
        (course_id, chapter, section, position) = path_to_location(modulestore(), course_id, location)
    except ItemNotFoundError:
        raise Http404("No data at this location: {0}".format(location))
    except NoPathToItem:
        raise Http404("This location is not in any class: {0}".format(location))

    # choose the appropriate view (and provide the necessary args) based on the
    # args provided by the redirect.
    # Rely on index to do all error handling and access control.
    if chapter is None:
        return redirect('courseware', course_id=course_id)
    elif section is None:
        return redirect('courseware_chapter', course_id=course_id, chapter=chapter)
    elif position is None:
        return redirect('courseware_section', course_id=course_id, chapter=chapter, section=section)
    else:
        return redirect('courseware_position', course_id=course_id, chapter=chapter, section=section, position=position)


@ensure_csrf_cookie
def course_info(request, course_id):
    """
    Display the course's info.html, or 404 if there is no such course.

    Assumes the course_id is in a valid format.
    """
    course = get_course_with_access(request.user, course_id, 'load')
    staff_access = has_access(request.user, course, 'staff')
    masq = setup_masquerade(request, staff_access)    # allow staff to toggle masquerade on info page

    return render_to_response('courseware/info.html', {'request': request, 'course_id': course_id, 'cache': None,
            'course': course, 'staff_access': staff_access, 'masquerade': masq})


@ensure_csrf_cookie
def static_tab(request, course_id, tab_slug):
    """
    Display the courses tab with the given name.

    Assumes the course_id is in a valid format.
    """
    course = get_course_with_access(request.user, course_id, 'load')

    tab = tabs.get_static_tab_by_slug(course, tab_slug)
    if tab is None:
        raise Http404

    contents = tabs.get_static_tab_contents(
        request,
        course,
        tab
    )
    if contents is None:
        raise Http404

    staff_access = has_access(request.user, course, 'staff')
    return render_to_response('courseware/static_tab.html',
                              {'course': course,
                               'tab': tab,
                               'tab_contents': contents,
                               'staff_access': staff_access, })

# TODO arjun: remove when custom tabs in place, see courseware/syllabus.py


@ensure_csrf_cookie
def syllabus(request, course_id):
    """
    Display the course's syllabus.html, or 404 if there is no such course.

    Assumes the course_id is in a valid format.
    """
    course = get_course_with_access(request.user, course_id, 'load')
    staff_access = has_access(request.user, course, 'staff')

    return render_to_response('courseware/syllabus.html', {'course': course,
                                            'staff_access': staff_access, })


def registered_for_course(course, user):
    """
    Return True if user is registered for course, else False
    """
    if user is None:
        return False
    if user.is_authenticated():
        return CourseEnrollment.is_enrolled(user, course.id)
    else:
        return False


@ensure_csrf_cookie
@cache_if_anonymous
def course_about(request, course_id):
    if settings.MITX_FEATURES.get('ENABLE_MKTG_SITE', False):
        raise Http404

    course = get_course_with_access(request.user, course_id, 'see_exists')
    registered = registered_for_course(course, request.user)

    if has_access(request.user, course, 'load'):
        course_target = reverse('info', args=[course.id])
    else:
        course_target = reverse('about_course', args=[course.id])

    show_courseware_link = (has_access(request.user, course, 'load') or
                            settings.MITX_FEATURES.get('ENABLE_LMS_MIGRATION'))

    # Note: this is a flow for payment for course registration, not the Verified Certificate flow.
    registration_price = 0
    in_cart = False
    reg_then_add_to_cart_link = ""
<<<<<<< HEAD
    if settings.MITX_FEATURES.get('ENABLE_PAID_COURSE_REGISTRATION'):
=======
    if (settings.MITX_FEATURES.get('ENABLE_SHOPPING_CART') and
        settings.MITX_FEATURES.get('ENABLE_PAID_COURSE_REGISTRATION')):
>>>>>>> cbebb42c
        registration_price = CourseMode.min_course_price_for_currency(course_id,
                                                                      settings.PAID_COURSE_REGISTRATION_CURRENCY[0])
        if request.user.is_authenticated():
            cart = shoppingcart.models.Order.get_cart_for_user(request.user)
            in_cart = shoppingcart.models.PaidCourseRegistration.contained_in_order(cart, course_id)

        reg_then_add_to_cart_link = "{reg_url}?course_id={course_id}&enrollment_action=add_to_cart".format(
            reg_url=reverse('register_user'), course_id=course.id)

    return render_to_response('courseware/course_about.html',
                              {'course': course,
                               'registered': registered,
                               'course_target': course_target,
                               'registration_price': registration_price,
                               'in_cart': in_cart,
                               'reg_then_add_to_cart_link': reg_then_add_to_cart_link,
                               'show_courseware_link': show_courseware_link})


@ensure_csrf_cookie
@cache_if_anonymous
def mktg_course_about(request, course_id):
    """
    This is the button that gets put into an iframe on the Drupal site
    """

    try:
        course = get_course_with_access(request.user, course_id, 'see_exists')
    except (ValueError, Http404) as e:
        # if a course does not exist yet, display a coming
        # soon button
        return render_to_response('courseware/mktg_coming_soon.html',
                                  {'course_id': course_id})

    registered = registered_for_course(course, request.user)

    if has_access(request.user, course, 'load'):
        course_target = reverse('info', args=[course.id])
    else:
        course_target = reverse('about_course', args=[course.id])

    allow_registration = has_access(request.user, course, 'enroll')

    show_courseware_link = (has_access(request.user, course, 'load') or
                            settings.MITX_FEATURES.get('ENABLE_LMS_MIGRATION'))
    course_modes = CourseMode.modes_for_course(course.id)

    return render_to_response('courseware/mktg_course_about.html',
                              {
                                  'course': course,
                                  'registered': registered,
                                  'allow_registration': allow_registration,
                                  'course_target': course_target,
                                  'show_courseware_link': show_courseware_link,
                                  'course_modes': course_modes,
                              })


def render_notifications(request, course, notifications):
    context = {
        'notifications': notifications,
        'get_discussion_title': partial(get_discussion_title, request=request, course=course),
        'course': course,
    }
    return render_to_string('courseware/notifications.html', context)


@login_required
def news(request, course_id):
    course = get_course_with_access(request.user, course_id, 'load')

    notifications = comment_client.get_notifications(request.user.id)

    context = {
        'course': course,
        'content': render_notifications(request, course, notifications),
    }

    return render_to_response('courseware/news.html', context)


@login_required
@cache_control(no_cache=True, no_store=True, must_revalidate=True)
def progress(request, course_id, student_id=None):
    """ User progress. We show the grade bar and every problem score.

    Course staff are allowed to see the progress of students in their class.
    """
    course = get_course_with_access(request.user, course_id, 'load', depth=None)
    staff_access = has_access(request.user, course, 'staff')

    if student_id is None or student_id == request.user.id:
        # always allowed to see your own profile
        student = request.user
    else:
        # Requesting access to a different student's profile
        if not staff_access:
            raise Http404
        student = User.objects.get(id=int(student_id))

    # NOTE: To make sure impersonation by instructor works, use
    # student instead of request.user in the rest of the function.

    # The pre-fetching of groups is done to make auth checks not require an
    # additional DB lookup (this kills the Progress page in particular).
    student = User.objects.prefetch_related("groups").get(id=student.id)

    field_data_cache = FieldDataCache.cache_for_descriptor_descendents(
        course_id, student, course, depth=None)

    courseware_summary = grades.progress_summary(student, request, course,
                                                 field_data_cache)
    grade_summary = grades.grade(student, request, course, field_data_cache)

    if courseware_summary is None:
        #This means the student didn't have access to the course (which the instructor requested)
        raise Http404

    context = {'course': course,
               'courseware_summary': courseware_summary,
               'grade_summary': grade_summary,
               'staff_access': staff_access,
               'student': student,
               }
    context.update()

    return render_to_response('courseware/progress.html', context)


@login_required
def submission_history(request, course_id, student_username, location):
    """Render an HTML fragment (meant for inclusion elsewhere) that renders a
    history of all state changes made by this user for this problem location.
    Right now this only works for problems because that's all
    StudentModuleHistory records.
    """

    course = get_course_with_access(request.user, course_id, 'load')
    staff_access = has_access(request.user, course, 'staff')

    # Permission Denied if they don't have staff access and are trying to see
    # somebody else's submission history.
    if (student_username != request.user.username) and (not staff_access):
        raise PermissionDenied

    try:
        student = User.objects.get(username=student_username)
        student_module = StudentModule.objects.get(course_id=course_id,
                                                   module_state_key=location,
                                                   student_id=student.id)
    except User.DoesNotExist:
        return HttpResponse(escape("User {0} does not exist.".format(student_username)))
    except StudentModule.DoesNotExist:
        return HttpResponse(escape("{0} has never accessed problem {1}".format(student_username, location)))

    history_entries = StudentModuleHistory.objects.filter(
        student_module=student_module
    ).order_by('-id')

    # If no history records exist, let's force a save to get history started.
    if not history_entries:
        student_module.save()
        history_entries = StudentModuleHistory.objects.filter(
            student_module=student_module
        ).order_by('-id')

    context = {
        'history_entries': history_entries,
        'username': student.username,
        'location': location,
        'course_id': course_id
    }

    return render_to_response('courseware/submission_history.html', context)<|MERGE_RESOLUTION|>--- conflicted
+++ resolved
@@ -609,12 +609,8 @@
     registration_price = 0
     in_cart = False
     reg_then_add_to_cart_link = ""
-<<<<<<< HEAD
-    if settings.MITX_FEATURES.get('ENABLE_PAID_COURSE_REGISTRATION'):
-=======
     if (settings.MITX_FEATURES.get('ENABLE_SHOPPING_CART') and
         settings.MITX_FEATURES.get('ENABLE_PAID_COURSE_REGISTRATION')):
->>>>>>> cbebb42c
         registration_price = CourseMode.min_course_price_for_currency(course_id,
                                                                       settings.PAID_COURSE_REGISTRATION_CURRENCY[0])
         if request.user.is_authenticated():
